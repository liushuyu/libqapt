/***************************************************************************
 *   Copyright © 2010 Jonathan Thomas <echidnaman@kubuntu.org>             *
 *   Copyright © 2004 Canonical                                            *
 *                                                                         *
 *   This program is free software; you can redistribute it and/or         *
 *   modify it under the terms of the GNU General Public License as        *
 *   published by the Free Software Foundation; either version 2 of        *
 *   the License or (at your option) version 3 or any later version        *
 *   accepted by the membership of KDE e.V. (or its successor approved     *
 *   by the membership of KDE e.V.), which shall act as a proxy            *
 *   defined in Section 14 of version 3 of the license.                    *
 *                                                                         *
 *   This program is distributed in the hope that it will be useful,       *
 *   but WITHOUT ANY WARRANTY; without even the implied warranty of        *
 *   MERCHANTABILITY or FITNESS FOR A PARTICULAR PURPOSE.  See the         *
 *   GNU General Public License for more details.                          *
 *                                                                         *
 *   You should have received a copy of the GNU General Public License     *
 *   along with this program.  If not, see <http://www.gnu.org/licenses/>. *
 ***************************************************************************/

#include "workerinstallprogress.h"

#include <QtCore/QStringBuilder>
#include <QtCore/QStringList>
#include <QDebug>

#include <apt-pkg/error.h>

#include <errno.h>
#include <sys/statvfs.h>
#include <sys/statfs.h>
#include <sys/wait.h>
#include <sys/fcntl.h>
#include <pty.h>

#include <iostream>
#include <stdlib.h>

#include "transaction.h"

using namespace std;

WorkerInstallProgress::WorkerInstallProgress(QObject* parent, int begin, int end)
        : QObject(parent)
        , m_trans(nullptr)
        , m_startCounting(false)
        , m_progressBegin(begin)
        , m_progressEnd(end)
{
<<<<<<< HEAD
    setenv("DEBIAN_FRONTEND", "passthrough", 1);
    setenv("DEBCONF_PIPE", "/tmp/qapt-sock", 1);
    setenv("APT_LISTBUGS_FRONTEND", "none", 1);
    setenv("APT_LISTCHANGES_FRONTEND", "debconf", 1);
=======
    setenv("APT_LISTBUGS_FRONTEND", "none", 1);
    setenv("APT_LISTCHANGES_FRONTEND", "debconf", 1);

    m_ansiRegex = QRegExp(QChar(27) + QLatin1String("\[[;?0-9]*[A-Za-z]"));
>>>>>>> 7571212f
}

void WorkerInstallProgress::setTransaction(Transaction *trans)
{
    m_trans = trans;
    std::setlocale(LC_ALL, m_trans->locale().toAscii());

    if (!trans->debconfPipe().isEmpty()) {
        setenv("DEBIAN_FRONTEND", "passthrough", 1);
        setenv("DEBCONF_PIPE", trans->debconfPipe().toAscii(), 1);
    } else {
        setenv("DEBIAN_FRONTEND", "noninteractive", 1);
    }
}

pkgPackageManager::OrderResult WorkerInstallProgress::start(pkgPackageManager *pm)
{
    m_trans->setStatus(QApt::CommittingStatus);
    pkgPackageManager::OrderResult res;

    res = pm->DoInstallPreFork();
    if (res == pkgPackageManager::Failed) {
        return res;
    }

    int readFromChildFD[2];

    //Initialize both pipes
    if (pipe(readFromChildFD) < 0) {
        return res;
    }

    int pty_master;
    m_child_id = forkpty(&pty_master, 0, 0, 0);

    if (m_child_id == -1) {
        return res;
    } else if (m_child_id == 0) {
        // close pipe we don't need
        close(readFromChildFD[0]);

        res = pm->DoInstallPostFork(readFromChildFD[1]);

        // dump errors into cerr (pass it to the parent process)
        _error->DumpErrors();

        close(readFromChildFD[1]);

        _exit(res);
    }

    // make it nonblocking
    fcntl(readFromChildFD[0], F_SETFL, O_NONBLOCK);
    fcntl(pty_master, F_SETFL, O_NONBLOCK);

    // Update the interface until the child dies
    int ret;
    char masterbuf[1024];
    QString dpkgLine;
    while (waitpid(m_child_id, &ret, WNOHANG) == 0) {
        // Read dpkg's raw output
        while(read(pty_master, masterbuf, sizeof(masterbuf)) > 0);

        // Format raw dpkg output, remove ansi escape sequences
        dpkgLine = QString(masterbuf);
        dpkgLine.remove(m_ansiRegex);
        //qDebug() << dpkgLine;

        // Update high-level status info
        updateInterface(readFromChildFD[0], pty_master);
    }

    close(readFromChildFD[0]);
    close(readFromChildFD[1]);
    close(pty_master);

    return res;
}

void WorkerInstallProgress::updateInterface(int fd, int writeFd)
{
    char buf[2];
    static char line[1024] = "";

    while (1) {
        int len = read(fd, buf, 1);

        // Status message didn't change
        if (len < 1) {
            break;
        }

        if (buf[0] == '\n') {
            const QStringList list = QString::fromUtf8(line).split(QLatin1Char(':'));
            const QString status = list.at(0);
            const QString package = list.at(1);
            QString percent = list.at(2);
            QString str = list.at(3);
            // If str legitimately had a ':' in it (such as a package version)
            // we need to retrieve the next string in the list.
            if (list.count() == 5) {
                str += QString(':' % list.at(4));
            }

            if (package.isEmpty() || status.isEmpty()) {
                continue;
            }

            if (status.contains(QLatin1String("pmerror"))) {
                // Append error string to existing error details
                m_trans->setErrorDetails(m_trans->errorDetails() % package % '\n' % str % "\n\n");
            } else if (status.contains(QLatin1String("pmconffile"))) {
                // From what I understand, the original file starts after the ' character ('\'') and
                // goes to a second ' character. The new conf file starts at the next ' and goes to
                // the next '.
                QStringList strList = str.split('\'');
                QString oldFile = strList.at(1);
                QString newFile = strList.at(2);

                m_trans->setConfFileConflict(oldFile, newFile);
                m_trans->setStatus(QApt::WaitingConfigFilePromptStatus);

                while (m_trans->isPaused())
                    usleep(200000);

                m_trans->setStatus(QApt::CommittingStatus);

                if (m_trans->replaceConfFile()) {
                    ssize_t reply = write(writeFd, "Y\n", 2);
                    Q_UNUSED(reply);
                } else {
                    ssize_t reply = write(writeFd, "N\n", 2);
                    Q_UNUSED(reply);
                }
            } else {
                m_startCounting = true;
            }

            int percentage;
            int progress;
            if (percent.contains(QLatin1Char('.'))) {
                QStringList percentList = percent.split(QLatin1Char('.'));
                percentage = percentList.at(0).toInt();
            } else {
                percentage = percent.toInt();
            }

            progress = qRound(qreal(m_progressBegin + qreal(percentage / 100.0) * (m_progressEnd - m_progressBegin)));

            m_trans->setProgress(progress);
            m_trans->setStatusDetails(str);
            // clean-up
            line[0] = 0;
        } else {
            buf[1] = 0;
            strcat(line, buf);
        }
    }
    // 30 frames per second
    usleep(1000000/30);
}<|MERGE_RESOLUTION|>--- conflicted
+++ resolved
@@ -48,17 +48,10 @@
         , m_progressBegin(begin)
         , m_progressEnd(end)
 {
-<<<<<<< HEAD
     setenv("DEBIAN_FRONTEND", "passthrough", 1);
     setenv("DEBCONF_PIPE", "/tmp/qapt-sock", 1);
     setenv("APT_LISTBUGS_FRONTEND", "none", 1);
     setenv("APT_LISTCHANGES_FRONTEND", "debconf", 1);
-=======
-    setenv("APT_LISTBUGS_FRONTEND", "none", 1);
-    setenv("APT_LISTCHANGES_FRONTEND", "debconf", 1);
-
-    m_ansiRegex = QRegExp(QChar(27) + QLatin1String("\[[;?0-9]*[A-Za-z]"));
->>>>>>> 7571212f
 }
 
 void WorkerInstallProgress::setTransaction(Transaction *trans)
